import React, { useState, useRef, useCallback } from 'react';
import { useAuth } from '../contexts/AuthContext';
import { useNavigate } from 'react-router-dom';
import octroLogo from '../assets/octro-logo.png';
import axios, { CancelTokenSource } from 'axios';
import { ToastContainer, toast } from 'react-toastify';
import 'react-toastify/dist/ReactToastify.css';
import Confetti from 'react-confetti';
import { ImCross } from 'react-icons/im';

const formatFileSize = (bytes: number): string => {
  const units = ['B', 'KB', 'MB', 'GB', 'TB'];
  let size = bytes;
  let unitIndex = 0;

  while (size >= 1024 && unitIndex < units.length - 1) {
    size /= 1024;
    unitIndex++;
  }

  return `${size.toFixed(2)} ${units[unitIndex]}`;
};

const Home: React.FC = () => {
  const { user, logout } = useAuth();
  const navigate = useNavigate();
  const adminEmail = import.meta.env.VITE_ADMIN_EMAIL || 'piyush.sharma@octrotalk.com';

  // Show welcome message for users without a role
  if (!user?.role || user.role === 'user') {
    return (
      <div className="min-h-screen bg-gray-100">
        <div className="max-w-7xl mx-auto py-6 sm:px-6 lg:px-8">
          <div className="px-4 py-6 sm:px-0">
            <div className="bg-white overflow-hidden shadow rounded-lg">
              <div className="px-4 py-5 sm:p-6">
                <h1 className="text-2xl font-bold text-gray-900 mb-4">Welcome to TapeX</h1>
                <p className="text-gray-600">
                  Thank you for joining TapeX! To get started, please contact your administrator to assign you a role.
                  Once you have a role, you'll be able to access the file management features.
                </p>
                <div className="mt-6 flex">
                  <button
                    onClick={logout}
                    className="bg-red-500 hover:bg-red-600 text-white font-bold py-2 px-4 rounded"
                  >
                    Logout
                  </button>
                  <button
                    className="bg-red-500 hover:bg-red-600 text-white font-bold py-2 px-4 rounded"
                    onClick={() => window.open(`https://mail.google.com/mail/u/0/?view=cm&fs=1&to=${adminEmail}`, '_blank')}
                  >
                    Contact Admin
                  </button>
                </div>
              </div>
            </div>
          </div>
        </div>
      </div>
    );
  }

  const [selectedFile, setSelectedFile] = useState<File | null>(null);
  const [uploadProgress, setUploadProgress] = useState<number>(0);
  const [uploadSpeed, setUploadSpeed] = useState<string>('0 KB/s');
  const [timeRemaining, setTimeRemaining] = useState<string>('Calculating...');
  const [isUploading, setIsUploading] = useState<boolean>(false);
  const [showConfetti, setShowConfetti] = useState<boolean>(false);
  const fileInputRef = useRef<HTMLInputElement>(null);
  const cancelTokenRef = useRef<CancelTokenSource | null>(null);
  const lastLoadedRef = useRef<number>(0);
  const lastTimeRef = useRef<number>(0);

  const handleFileSelect = (event: React.ChangeEvent<HTMLInputElement>) => {
    const file = event.target.files?.[0];
    if (file) {
      setSelectedFile(file);
      toast.info(`Selected: ${file.name} (${formatFileSize(file.size)})`, {
        position: "top-right",
        autoClose: 3000,
      });
    }
  };

  const stopConfetti = useCallback(() => {
    setTimeout(() => {
      setShowConfetti(false);
    }, 5000);
  }, []);

  const handleCancelUpload = async () => {
    if (cancelTokenRef.current) {
      cancelTokenRef.current.cancel('Upload cancelled by user');
      setIsUploading(false);
      setUploadProgress(0);

      // Clean up the partial upload file only
      try {
        await axios.post('/api/cancel-upload', {
          fileName: selectedFile?.name,
          userName: user?.name,
          groupName: user?.role
        });
      } catch (error) {
        console.error('Error cleaning up partial upload:', error);
      }

      // Reset file input
      if (fileInputRef.current) {
        fileInputRef.current.value = '';
      }
      setSelectedFile(null);
    }
  };

  const calculateSpeedAndTime = (loaded: number, total: number, currentTime: number, toastId: string | number) => {
    const timeDiff = (currentTime - lastTimeRef.current) / 1000; // Convert to seconds
    const loadedDiff = loaded - lastLoadedRef.current;
    const speed = loadedDiff / timeDiff; // bytes per second

    // Update speed
    const formattedSpeed = formatFileSize(speed) + '/s';
    setUploadSpeed(formattedSpeed);

    // Calculate time remaining
    if (speed > 0) {
      const remainingBytes = total - loaded;
      const secondsRemaining = remainingBytes / speed;
      setTimeRemaining(formatTimeRemaining(secondsRemaining));
    }

    // Update toast with current speed
    toast.update(toastId, {
      render: `Uploading: ${Math.round((loaded * 100) / total)}% (${formattedSpeed})`,
    });

    // Update refs
    lastLoadedRef.current = loaded;
    lastTimeRef.current = currentTime;
  };

  const formatTimeRemaining = (seconds: number): string => {
    if (seconds < 60) {
      return `${Math.ceil(seconds)} seconds`;
    } else if (seconds < 3600) {
      const minutes = Math.ceil(seconds / 60);
      return `${minutes} minute${minutes > 1 ? 's' : ''}`;
    } else {
      const hours = Math.floor(seconds / 3600);
      const minutes = Math.ceil((seconds % 3600) / 60);
      return `${hours} hour${hours > 1 ? 's' : ''} ${minutes} minute${minutes > 1 ? 's' : ''}`;
    }
  };

  const handleUpload = async () => {
    if (!selectedFile) return;

    setIsUploading(true);
    setUploadProgress(0);
    setUploadSpeed('0 KB/s');
    setTimeRemaining('Calculating...');
    lastLoadedRef.current = 0;
    lastTimeRef.current = Date.now();

    const uploadToastId = toast.loading('Starting upload...', {
      position: "top-right",
    });

    // Create a new cancel token
    cancelTokenRef.current = axios.CancelToken.source();

    const formData = new FormData();
    formData.append('file', selectedFile);
    formData.append('userName', user?.name || '');
    formData.append('groupName', user?.role || '');

    try {
      await axios.post('/api/upload', formData, {
        headers: {
          'Content-Type': 'multipart/form-data',
        },
        cancelToken: cancelTokenRef.current.token,
        onUploadProgress: (progressEvent) => {
          const currentTime = Date.now();
          const progress = progressEvent.total
            ? Math.round((progressEvent.loaded * 100) / progressEvent.total)
            : 0;

          setUploadProgress(progress);
          calculateSpeedAndTime(
            progressEvent.loaded,
            progressEvent.total || 0,
            currentTime,
            uploadToastId
          );
        },
      });

      setShowConfetti(true);
      stopConfetti();

      toast.update(uploadToastId, {
        render: 'Upload completed successfully!',
        type: 'success',
        isLoading: false,
        autoClose: 2000,
      });

      setSelectedFile(null);
      if (fileInputRef.current) {
        fileInputRef.current.value = '';
      }
    } catch (error) {
      if (axios.isCancel(error)) {
        toast.update(uploadToastId, {
          render: 'Upload cancelled',
          type: 'info',
          isLoading: false,
          autoClose: 2000,
        });
      } else {
        console.error('Upload failed:', error);
        toast.update(uploadToastId, {
          render: 'Upload failed!',
          type: 'error',
          isLoading: false,
          autoClose: 2000,
        });
      }
    } finally {
      setIsUploading(false);
      setUploadProgress(0);
      setUploadSpeed('0 KB/s');
      setTimeRemaining('Calculating...');
      cancelTokenRef.current = null;
    }
  };

  return (
    <div className="app">
      {showConfetti && <Confetti
        numberOfPieces={200}
        recycle={false}
        gravity={0.2}
        initialVelocityY={10}
      />}
      <ToastContainer />
      <header className="header">
        <div className="header-right">
          <img src={octroLogo} alt="Octro Logo" />
        </div>
        <div className="header-left">
          <div className="header-content">
            <div className="user-info">
              <div className="text-lg font-medium">
                {user?.role ? user.role.charAt(0).toUpperCase() + user.role.slice(1).toLowerCase() : 'User'}
              </div>
              <div className="text-sm">{user?.name || 'User'}</div>
            </div>
            <div className="header-buttons">
              {user?.role === 'admin' && (
                <button
                  onClick={() => navigate('/admin')}
                  className="rounded-md bg-gray-800 px-4 py-2 text-sm font-medium text-white transition-colors hover:bg-gray-700"
                >
                  Admin Panel
                </button>
              )}
              {user?.role != 'admin' && (
                <button
                  onClick={() => window.open(`https://mail.google.com/mail/u/0/?view=cm&fs=1&to=${adminEmail}`, '_blank')}
                  className="rounded-md bg-gray-800 px-4 py-2 text-sm font-medium text-white transition-colors hover:bg-gray-700"
                >
                  Contact Admin
                </button>
              )}
              <button
                onClick={logout}
                className="rounded-md bg-gray-800 px-4 py-2 text-sm font-medium text-white transition-colors hover:bg-gray-700"
              >
                Logout
              </button>              
            </div>
          </div>
        </div>
      </header>

      <main className="main-content">
        <h1>TapeX</h1>
        <h4>Tape Management demystified</h4>
        {/* Upload Actions Row */}
        <div className="flex flex-row gap-4 justify-center items-center mt-8">
          {/* Choose File Button */}
          <button
            onClick={() => fileInputRef.current?.click()}
            className="rounded-md px-4 py-2 text-sm font-medium text-white"
            disabled={isUploading}
          >
            Choose File
          </button>
          {/* Upload Button */}
          <button
            onClick={handleUpload}
            disabled={!selectedFile || isUploading}
            className={`rounded-md px-4 py-2 text-sm font-medium text-white ${selectedFile ? 'bg-green-600 hover:bg-green-700' : 'bg-blue-600 hover:bg-blue-700'} ${!selectedFile || isUploading ? 'bg-gray-400 cursor-not-allowed' : 'cursor-pointer'}`}
          >
            {isUploading ? 'Uploading...' : 'Upload'}
          </button>
          {/* Cancel Upload Button (only during upload) */}
          {isUploading && (
            <button
              onClick={handleCancelUpload}
              className="rounded-md px-4 py-2 text-sm font-medium text-white"
              style={{
                background: 'linear-gradient(135deg, #ef4444, #dc2626)',
                marginLeft: '0.25rem'
              }}
              title="Cancel upload"
            >
              <ImCross size={16} color="white" />
            </button>
          )}
<<<<<<< HEAD
          {/* Upload through Server Button with animated gradient */}
          <button
            onClick={() => navigate('/securecopy')}
            className="rounded-md px-4 py-2 text-sm font-medium text-white animated-gradient-btn"
            style={{
              background: 'linear-gradient(90deg, #22d3ee, #16a34a)',
              backgroundSize: '200% 100%',
              fontWeight: 800
            }}
=======
          <button
            onClick={() => navigate('/files')}
            className="rounded-md bg-gray-800 px-4 py-2 text-sm font-medium text-white transition-colors hover:bg-gray-700"
          >
            Upload-History
          </button>
          <button
            onClick={() => navigate('/history')}
            className="rounded-md bg-gray-800 px-4 py-2 text-sm font-medium text-white transition-colors hover:bg-gray-700"
          >
            Download-History
          </button>
          <button
            onClick={() => navigate('/secureupload')}
            className="rounded-md px-4 py-2 text-sm font-medium text-white bg-blue-600 hover:bg-blue-700 transition-colors duration-200"
>>>>>>> 22f464a4
          >
            Upload through Server <span style={{ color: '#111', fontWeight: 700, marginLeft: '0.5ch' }}>fastest</span>
          </button>
          <button
            onClick={() => navigate('/securedownload')}
            className="rounded-md px-4 py-2 text-sm font-medium text-white bg-blue-600 hover:bg-blue-700 transition-colors duration-200"
          >
            Download to Server
          </button>
        </div>
        {/* File Input (hidden) */}
        <div className="file-input-container">
          <input
            type="file"
            ref={fileInputRef}
            onChange={handleFileSelect}
            style={{ display: 'none', position: 'absolute', visibility: 'hidden', width: 0, height: 0 }}
            aria-hidden="true"
          />
          {/* Progress Bar (if uploading) */}
          {isUploading && (
            <div className="mt-4 w-full relative">
              <div className="h-2 w-full bg-gray-200 rounded-full">
                <div
                  className="h-2 bg-blue-600 rounded-full transition-all duration-300"
                  style={{ width: `${uploadProgress}%` }}
                />
              </div>
              <div className="mt-1 text-sm text-gray-600 text-center">
                {uploadProgress}% - {uploadSpeed}
              </div>
              <div className="mt-1 text-sm text-gray-500 text-center">
                Time remaining: {timeRemaining}
              </div>
            </div>
          )}
        </div>
        {/* Row 2: Navigation Buttons */}
        <div className="flex flex-row gap-4 justify-center mt-8">
          <button
            onClick={() => navigate('/files')}
            className="rounded-md bg-gray-800 px-4 py-2 text-sm font-medium text-white transition-colors hover:bg-gray-700"
          >
            View Files
          </button>
          <button
            onClick={() => navigate('/history')}
            className="rounded-md bg-gray-800 px-4 py-2 text-sm font-medium text-white transition-colors hover:bg-gray-700"
          >
            History
          </button>
        </div>
        {/* Selected File Display */}
        {selectedFile && (
          <div className="mt-4 flex flex-col items-center justify-center">
            <div className="text-gray-700 font-medium">Selected File</div>
            <div className="text-gray-600 text-sm mt-1">
              "{selectedFile.name}" ({formatFileSize(selectedFile.size)})
            </div>
          </div>
        )}
      </main>

      <footer className="footer">
        Made with <span className="heart">❤</span> by DevOps Team
      </footer>
    </div>
  );
};

export default Home; <|MERGE_RESOLUTION|>--- conflicted
+++ resolved
@@ -321,34 +321,15 @@
               <ImCross size={16} color="white" />
             </button>
           )}
-<<<<<<< HEAD
           {/* Upload through Server Button with animated gradient */}
           <button
-            onClick={() => navigate('/securecopy')}
+            onClick={() => navigate('/secureupload')}
             className="rounded-md px-4 py-2 text-sm font-medium text-white animated-gradient-btn"
             style={{
               background: 'linear-gradient(90deg, #22d3ee, #16a34a)',
               backgroundSize: '200% 100%',
               fontWeight: 800
             }}
-=======
-          <button
-            onClick={() => navigate('/files')}
-            className="rounded-md bg-gray-800 px-4 py-2 text-sm font-medium text-white transition-colors hover:bg-gray-700"
-          >
-            Upload-History
-          </button>
-          <button
-            onClick={() => navigate('/history')}
-            className="rounded-md bg-gray-800 px-4 py-2 text-sm font-medium text-white transition-colors hover:bg-gray-700"
-          >
-            Download-History
-          </button>
-          <button
-            onClick={() => navigate('/secureupload')}
-            className="rounded-md px-4 py-2 text-sm font-medium text-white bg-blue-600 hover:bg-blue-700 transition-colors duration-200"
->>>>>>> 22f464a4
-          >
             Upload through Server <span style={{ color: '#111', fontWeight: 700, marginLeft: '0.5ch' }}>fastest</span>
           </button>
           <button
