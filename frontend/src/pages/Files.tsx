--- conflicted
+++ resolved
@@ -169,21 +169,10 @@
                     </span>
                   </td>
                   <td className="px-6 py-4 whitespace-nowrap text-sm text-gray-900">
-<<<<<<< HEAD
-                    <button
-                      onClick={() => handleDownload(file.id, file.file_name)}
-                      className="text-white bg-blue-600 hover:bg-blue-700 px-4 py-2 rounded-md transition-colors"
-                      disabled={file.status !== 'completed'}
-                      style={{ cursor: file.status !== 'completed' ? 'not-allowed' : 'pointer' }}
-                    >
-                      Download
-                    </button>
-=======
                     <FileDownload 
                       fileId={file.id}
                       fileName={file.file_name}
                     />
->>>>>>> cd98be7e
                   </td>
                 </tr>
               ))}
