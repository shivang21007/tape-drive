import express from 'express';
import { isAdmin } from '../middleware/auth';
import { mysqlPool } from '../database';
import { User } from '../types/user';
import { ResultSetHeader } from 'mysql2';
import multer from 'multer';
import path from 'path';
import fs from 'fs';
import { fileQueue, secureCopyQueue } from '../queue/fileQueue';
import { FileProcessingJob, SecureCopyDownloadJob, SecureCopyUploadJob } from '../types/fileProcessing';
import { getServerList } from '../utils/serverList';
<<<<<<< HEAD
import os from 'os';
=======
import { isValidRole, getAvailableRoles } from '../models/auth';
>>>>>>> b50c83fa

const router = express.Router();

// Helper functions for role validation
const isAdminRole = (role: string): boolean => {
  return isValidRole(role) && role === 'admin';
};

const isUserRole = (role: string): boolean => {
  return role === 'user';
};

const getPriority = (role: string): number => {
  return isAdminRole(role) ? 1 : 2;
};
// Middleware to check if user has access to features
const hasFeatureAccess = (req: express.Request, res: express.Response, next: express.NextFunction) => {
  const user = (req as any).user as User;

  if (!user) {
    return res.status(401).json({ error: 'Not authenticated' });
  }

  // Check if user has a valid role (not the default 'user' role)
  if (isUserRole(user.role)) {
    return res.status(403).json({
      error: 'Access denied',
      message: 'Please contact the administrator to get assigned to a team or role'
    });
  }

  next();
};

// Function to format file size with appropriate unit
export const formatFileSize = (bytes: number | string | undefined): string => {
  if (bytes === undefined || bytes === null) {
    return '0 B';
  }

  // Convert to number if it's a string
  const numBytes = typeof bytes === 'string' ? parseFloat(bytes) : bytes;

  if (isNaN(numBytes) || numBytes < 0) {
    return '0 B';
  }

  const units = ['B', 'KB', 'MB', 'GB', 'TB'];
  let size = numBytes;
  let unitIndex = 0;

  while (size >= 1024 && unitIndex < units.length - 1) {
    size /= 1024;
    unitIndex++;
  }

  return `${size.toFixed(2)} ${units[unitIndex]}`;
};

<<<<<<< HEAD
// Configure multer for file upload (with folder structure preservation)
=======

// Configure multer for file upload
>>>>>>> b50c83fa
const storage = multer.diskStorage({
  destination: (req, file, cb) => {
    // Get user info from session
    const user = (req as any).user as User;
    if (!user) {
      return cb(new Error('User not authenticated'), '');
    }
    // Base upload directory
    let uploadDir = path.join(
      process.env.UPLOAD_DIR ||
        '/home/octro/google-auth-login-page/tape-drive/backend/uploadfiles',
      user.role,
      user.name
    );
    // If file.originalname contains subfolders, create them
    const relPath = file.originalname.includes(path.sep)
      ? path.dirname(file.originalname)
      : (file.originalname.includes('/') ? path.dirname(file.originalname) : '');
    const fullDir = path.join(uploadDir, relPath);
    if (!fs.existsSync(fullDir)) {
      fs.mkdirSync(fullDir, { recursive: true });
    }
    cb(null, fullDir);
  },
  filename: (req, file, cb) => {
    // Save only the base name (not the full relative path)
    cb(null, path.basename(file.originalname));
  }
});

const upload = multer({
  storage,
  limits: {
    fileSize: 100 * 1024 * 1024 * 1024 // 100GB limit
  }
});

// Get all users (admin only)
router.get('/users', isAdmin, async (req, res) => {
  try {
    const [users] = await mysqlPool.query('SELECT * FROM users');
    res.json(users);
  } catch (error) {
    console.error('Error fetching users:', error);
    res.status(500).json({ error: 'Failed to fetch users' });
  }
});

// Get all groups (admin only)
router.get('/groups', hasFeatureAccess, async (req, res) => {
  try {
    // Only return necessary fields for frontend display
    const [groups] = await mysqlPool.query(
      'SELECT name, description FROM user_groups_table'
    );
    res.json(groups);
  } catch (error) {
    console.error('Error fetching groups:', error);
    res.status(500).json({ error: 'Failed to fetch groups' });
  }
});

// Get user's groups
router.get('/user/groups', async (req, res) => {
  if (!req.user) {
    return res.status(401).json({ error: 'Not authenticated' });
  }

  try {
    const user = req.user as User;
    const [groups] = await mysqlPool.query(
      `SELECT g.* FROM user_groups_table g
       INNER JOIN user_group_memberships m ON g.id = m.group_id
       WHERE m.user_id = ?`,
      [user.id]
    );
    res.json(groups);
  } catch (error) {
    console.error('Error fetching user groups:', error);
    res.status(500).json({ error: 'Failed to fetch user groups' });
  }
});

// Validate role (admin only)
router.get('/validate-role/:role', isAdmin, async (req, res) => {
  const { role } = req.params;
  try {
    const [groups] = await mysqlPool.query(
      'SELECT name FROM user_groups_table WHERE name = ?',
      [role]
    );
    res.json({ isValid: (groups as any[]).length > 0 });
  } catch (error) {
    console.error('Error validating role:', error);
    res.status(500).json({ error: 'Failed to validate role' });
  }
});

// Update user role (admin only)
router.put('/users/:id/role', isAdmin, async (req, res) => {
  const { id } = req.params;
  const { role } = req.body;

  try {
    // Validate role exists
    const [groups] = await mysqlPool.query(
      'SELECT name FROM user_groups_table WHERE name = ?',
      [role]
    );

    if ((groups as any[]).length === 0) {
      return res.status(400).json({ 
        error: 'Invalid role',
        message: `Role "${role}" does not exist. Please create it first.`
      });
    }

    // Check if user exists
    const [users] = await mysqlPool.query(
      'SELECT * FROM users WHERE id = ?',
      [id]
    );

    if ((users as any[]).length === 0) {
      return res.status(404).json({ error: 'User not found' });
    }

    // Update the user's role
    await mysqlPool.query(
      'UPDATE users SET role = ? WHERE id = ?',
      [role, id]
    );

    res.json({ message: 'User role updated successfully' });
  } catch (error) {
    console.error('Error updating user role:', error);
    res.status(500).json({ 
      error: 'Failed to update user role',
      message: error instanceof Error ? error.message : 'Unknown error occurred'
    });
  }
});

// Create new group (admin only)
router.post('/groups', isAdmin, async (req, res) => {
  const { name, description } = req.body;

  try {
    const [result] = await mysqlPool.query<ResultSetHeader>(
      'INSERT INTO user_groups_table (name, description) VALUES (?, ?)',
      [name, description]
    );
    res.status(201).json({ id: result.insertId, name, description });
  } catch (error) {
    console.error('Error creating group:', error);
    res.status(500).json({ error: 'Failed to create group' });
  }
});

// Create new process (admin only)
router.post('/processes', isAdmin, async (req, res) => {
  const { name, description } = req.body;

  try {
    const [result] = await mysqlPool.query<ResultSetHeader>(
      'INSERT INTO processes (name, description) VALUES (?, ?)',
      [name, description]
    );
    res.status(201).json({ id: result.insertId, name, description });
  } catch (error) {
    console.error('Error creating process:', error);
    res.status(500).json({ error: 'Failed to create process' });
  }
});

// File upload endpoint
router.post('/upload', hasFeatureAccess, upload.array('files'), async (req, res) => {
  if (!req.files || (req.files as Express.Multer.File[]).length === 0) {
    return res.status(400).json({ error: 'No file(s) uploaded' });
  }

  const user = (req as any).user as User;
  if (!user) {
    return res.status(401).json({ error: 'Not authenticated' });
  }

<<<<<<< HEAD
=======
  if (!isValidRole(user.role)) {
    return res.status(403).json({ error: 'Invalid role' });
  }

  const formattedSize = formatFileSize(req.file.size);

>>>>>>> b50c83fa
  try {
    const files = req.files as Express.Multer.File[];
    // relativePaths will be an array or a single string
    let relativePaths = req.body.relativePaths || [];
    if (!Array.isArray(relativePaths)) {
      relativePaths = [relativePaths];
    }
    const results = [];
    for (let i = 0; i < files.length; i++) {
      const file = files[i];
      const relPath = relativePaths[i] || file.originalname;
      const formattedSize = formatFileSize(file.size);
      // Compute the full destination path
      const baseUploadDir = path.join(
        process.env.UPLOAD_DIR ||
          '/home/octro/google-auth-login-page/tape-drive/backend/uploadfiles',
        user.role,
        user.name
      );
      const destPath = path.join(baseUploadDir, relPath);
      const destDir = path.dirname(destPath);
      if (!fs.existsSync(destDir)) {
        fs.mkdirSync(destDir, { recursive: true });
    }
      // Move the file from its temp location to the correct folder
      fs.renameSync(file.path, destPath);
      // Insert into database with 'queueing' status
      const connection = await mysqlPool.getConnection();
      try {
      const [result] = await connection.query<ResultSetHeader>(
        'INSERT INTO upload_details (user_name, group_name, file_name, file_size, status, local_file_location, method) VALUES (?, ?, ?, ?, ?, ?, ?)',
          [user.name, user.role, path.basename(relPath), formattedSize, 'queueing', destPath, 'Browser']
      );
      // Push event to BullMQ queue with upload label
      const jobData: FileProcessingJob = {
        type: 'upload',
        fileId: result.insertId,
          fileName: path.basename(relPath),
        fileSize: formattedSize,
        userName: user.name,
        userEmail: user.email,
        groupName: user.role,
        isAdmin: user.role === 'admin',
          filePath: destPath,
        requestedAt: Date.now()
      };
      try {
        const job = await fileQueue.add('file-processing', jobData, {
          priority: getPriority(user.role), // 1 for admin, 2 for user
          jobId: `upload-${result.insertId}`
        });
      } catch (error) {
        console.error('Failed to add job to queue:', error);
        throw error;
      }
        results.push({
          name: path.basename(relPath),
          size: formattedSize,
          path: destPath
      });
    } finally {
      connection.release();
    }
    }
    res.json({
      message: 'File(s) uploaded successfully and queued for processing',
      files: results
    });
  } catch (error) {
    // If there's an error, clean up the files if they exist
    if (req.files) {
      for (const file of req.files as Express.Multer.File[]) {
        if (file && file.path && fs.existsSync(file.path)) {
          fs.unlinkSync(file.path);
        }
      }
    }
    console.error('Error processing upload:', error);
    res.status(500).json({ error: 'Failed to process upload' });
  }
});

// Cancel upload endpoint
router.post('/cancel-upload', async (req, res) => {
  const { fileName, userName, groupName } = req.body;

  if (!fileName || !userName || !groupName) {
    return res.status(400).json({ error: 'Missing required fields' });
  }

  try {
    // Construct the path to the partial upload
    const filePath = path.join(__dirname, '../../uploadfiles', groupName, userName, fileName);

    // Check if file exists and delete it
    if (fs.existsSync(filePath)) {
      fs.unlinkSync(filePath);
    }

    res.json({ message: 'Upload cancelled and cleaned up successfully' });
  } catch (error) {
    console.error('Error cleaning up cancelled upload:', error);
    res.status(500).json({ error: 'Failed to clean up cancelled upload' });
  }
});

// Get files endpoint
router.get('/files', hasFeatureAccess, async (req, res) => {
  if (!req.user) {
    return res.status(401).json({ error: 'Not authenticated' });
  }

  const user = req.user as User;
  if (!isValidRole(user.role)) {
    return res.status(403).json({ error: 'Invalid role' });
  }

  try {
    let query = 'SELECT * FROM upload_details';
    const params: any[] = [];

    
    if (!isAdminRole(user.role)) {
      query += ' WHERE group_name = ?';
      params.push(user.role);
      query += ' ORDER BY created_at DESC';
    }

    const [files] = await mysqlPool.query(query, params);
    res.json(files);
  } catch (error) {
    console.error('Error fetching files:', error);
    res.status(500).json({ error: 'Failed to fetch files' });
  }
});

// File download request endpoint
router.get('/files/:id/download', hasFeatureAccess, async (req, res) => {
  if (!req.user) {
    return res.status(401).json({ error: 'Not authenticated' });
  }

  const user = req.user as User;
  const { id } = req.params;
  const { download } = req.query;

  if (!isValidRole(user.role)) {
    return res.status(403).json({ error: 'Invalid role' });
  }

  try {
    // Get file details
    const [files] = await mysqlPool.query(
      'SELECT * FROM upload_details WHERE id = ?',
      [id]
    );

    if ((files as any[]).length === 0) {
      return res.status(404).json({ error: 'File not found' });
    }

    const file = (files as any[])[0];

    // Check if user has access to this file
    if (user.role !== 'admin' && file.group_name !== user.role) {
      return res.status(403).json({ error: 'Access denied' });
    }

    const connection = await mysqlPool.getConnection();

    try {
      // Check if file exists in local cache
      const isInCache = file.local_file_location && fs.existsSync(file.local_file_location);

      if (isInCache) {
        // If download=true, serve the file
        if (download === 'true') {
          const fileStream = fs.createReadStream(file.local_file_location);
          const stat = fs.statSync(file.local_file_location);
          res.writeHead(200, {
            'Content-Length': stat.size,
            'Content-Type': 'application/octet-stream',
            'Content-Disposition': `attachment; filename="${encodeURIComponent(file.file_name)}"`
          });

          fileStream.pipe(res);
          return;
        }

        // File is in cache, create download request with cache source
        const [result] = await connection.query<ResultSetHeader>(
          'INSERT INTO download_requests (file_id, user_name, group_name, status, served_from, completed_at) VALUES (?, ?, ?, ?, ?, ?)',
          [file.id, user.name, user.role, 'completed', 'cache', new Date()]
        );

        res.json({
          status: 'completed',
          servedFrom: 'cache',
          local_file_location: file.local_file_location,
          requestId: result.insertId
        });
        return;
      }

      // File not in cache, create download request and queue job
      const [result] = await connection.query<ResultSetHeader>(
        'INSERT INTO download_requests (file_id, user_name, group_name, status) VALUES (?, ?, ?, ?)',
        [file.id, user.name, user.role, 'processing']
      );

      // Push download job to queue
      const jobData = {
        type: 'download',
        requestId: result.insertId,
        fileId: file.id,
        fileName: file.file_name,
        userName: user.name,
        userEmail: user.email,
        groupName: user.role,
        tapeLocation: file.tape_location,
        tapeNumber: file.tape_number,
        requestedAt: Date.now()
      };

      console.log('jobData : ', jobData);

      const job = await fileQueue.add('file-processing', jobData, {
        priority: getPriority(user.role),
        jobId: `download-${result.insertId}`
      });

      console.log('Job added successfully with ID:', job.id);

      res.json({
        status: 'processing',
        message: 'Your request has been taken. You will be notified by email when the file is available.',
        requestId: result.insertId
      });
    } finally {
      connection.release();
    }
  } catch (error) {
    console.error('Error processing download request:', error);
    res.status(500).json({ error: 'Failed to process download request' });
  }
});

// Check download request status
router.get('/download-requests/:id/status', hasFeatureAccess, async (req, res) => {
  if (!req.user) {
    return res.status(401).json({ error: 'Not authenticated' });
  }

  const { id } = req.params;
  const user = req.user as User;

  if (!isValidRole(user.role)) {
    return res.status(403).json({ error: 'Invalid role' });
  }

  try {
    const [requests] = await mysqlPool.query(
      'SELECT * FROM download_requests WHERE id = ? AND user_name = ?',
      [id, user.name]
    );

    if ((requests as any[]).length === 0) {
      return res.status(404).json({ error: 'Download request not found' });
    }

    const request = (requests as any[])[0];

    // If request is completed, get the file path from upload_details
    if (request.status === 'completed') {
      const [files] = await mysqlPool.query(
        'SELECT local_file_location FROM upload_details WHERE id = ?',
        [request.file_id]
      );

      if ((files as any[]).length > 0) {
        const file = (files as any[])[0];
        if (file.local_file_location && fs.existsSync(file.local_file_location)) {
          res.json({
            status: 'completed',
            servedFrom: request.served_from,
            filePath: file.local_file_location
          });
          return;
        }
      }
    }

    res.json({
      status: request.status,
      message: request.status === 'failed' ? 'Failed to process download request' : 'Request is being processed'
    });
  } catch (error) {
    console.error('Error checking download status:', error);
    res.status(500).json({ error: 'Failed to check download status' });
  }
});

// Get download history
router.get('/history', hasFeatureAccess, async (req, res) => {
  try {
    const { group_name } = req.query;
    const user = (req as any).user;

    if (!isValidRole(user.role)) {
      return res.status(403).json({ error: 'Invalid role' });
    }

    let query = `
      SELECT 
        dr.id,
        dr.file_id,
        dr.user_name,
        dr.group_name,
        ud.file_name,
        ud.file_size,
        dr.status,
        dr.served_from,
        dr.served_to,
        dr.requested_at,
        dr.completed_at
      FROM download_requests dr
      JOIN upload_details ud ON dr.file_id = ud.id
    `;

    const params = [];

    // If user is not admin, filter by their group
    if (user.role !== 'admin') {
      query += ' WHERE dr.group_name = ?';
      params.push(user.role);
    }

    query += ' ORDER BY dr.requested_at DESC';

    const [rows] = await mysqlPool.query(query, params);
    res.json(rows);
  } catch (error) {
    console.error('Error fetching history:', error);
    res.status(500).json({ error: 'Failed to fetch history' });
  }
});

// Check download request status by fileId
router.get('/download-requests/status', hasFeatureAccess, async (req, res) => {
  if (!req.user) {
    return res.status(401).json({ error: 'Not authenticated' });
  }

  const { fileId } = req.query;
  const user = req.user as User;

  if (!fileId) {
    return res.status(400).json({ error: 'File ID is required' });
  }

  if (!isValidRole(user.role)) {
    return res.status(403).json({ error: 'Invalid role' });
  }

  try {
    const [requests] = await mysqlPool.query(
      `SELECT * FROM download_requests 
       WHERE file_id = ? AND user_name = ? 
       ORDER BY requested_at DESC 
       LIMIT 1`,
      [fileId, user.name]
    );

    if ((requests as any[]).length === 0) {
      return res.json({
        status: 'none',
        message: 'No download request found'
      });
    }

    const request = (requests as any[])[0];

    res.json({
      status: request.status,
      requestId: request.id,
      message: request.status === 'completed' ? 'File is ready for download' :
        request.status === 'failed' ? 'Download request failed' :
          'Request is being processed'
    });
  } catch (error) {
    console.error('Error checking download status:', error);
    res.status(500).json({ error: 'Failed to check download status' });
  }
});

// Get server list for secure copy through local csv file
router.get('/secureservers', hasFeatureAccess, async (req, res) => {
  if (!req.user) {
    return res.status(401).json({ error: 'Not authenticated' });
  }

  const user = req.user as User;

  if (user.role === 'user') {
    return res.status(403).json({ error: 'Access denied' });
  }

  try {
    const records = await getServerList();

    if (user.role === 'admin') {
      return res.json({ servers: records.map(record => record.server_name) });
    }

    const userServers = records
      .filter(record => record.group === user.role)
      .map(record => record.server_name);

    res.json({ servers: userServers });

  } catch (error) {
    console.error('Error getting server list:', error);
    res.status(500).json({ error: 'Failed to get server list' });
  }
});

// Handle secure copy upload
router.post('/secureupload', hasFeatureAccess, async (req, res) => {
  if (!req.user) {
    return res.status(401).json({ error: 'Not authenticated' });
  }

  const connection = await mysqlPool.getConnection();

  try {
    // add a entry in upload_details table if type is upload
    if(req.body.type === 'upload'){ 
      const { server, filePath } = req.body;
      const fileName = filePath.split('/').pop();
      const type = 'upload';

      if(!server || !filePath){
        return res.status(400).json({ error: 'Server and file path are required' });
      }

      if (!isValidRole(req.user.role)) {
        return res.status(403).json({ error: 'Invalid role' });
      }

      const [result] = await connection.query<ResultSetHeader>(
        'INSERT INTO upload_details (user_name, group_name, file_name, file_size, status, local_file_location, method) VALUES (?, ?, ?, ?, ?, ?, ?)',
        [req.user.name, req.user.role, fileName, 'unknown', 'pending', filePath, server]
      );

      if(!result){
        return res.status(500).json({ error: 'Failed to add entry to upload_details table' });
      }

      console.log('result : ', result);

      
      
      const jobData: SecureCopyUploadJob = {
        type: type,
        fileId: result.insertId,
        fileName: fileName,
        userName: req.user.name,
        userEmail: req.user.email,
        groupName: req.user.role,
        filePath: filePath,
        server: server,
        isAdmin: req.user.role === 'admin',
        requestedAt: Date.now()
      };
      
      console.log('Secure CopyjobData : ', jobData);
      
      try{
        const job = await secureCopyQueue.add('SecureCopy', jobData, {
          priority: getPriority(req.user.role),
          jobId: `secureCopy-upload-${result.insertId}`
        });
        
        console.log('Job added successfully with ID:', job.id);
      } catch (error) {
        console.error('Failed to add job to queue:', error);
        throw error;
      }
      
      return res.status(200).json({ success: true, message: 'File uploaded successfully' });
    }
    else{
      throw new Error('Invalid request type');
    }
  } 
  catch (error) {
    console.error('Error adding entry to upload_details table:', error);
    res.status(500).json({ error: 'Failed to add entry to upload_details table' });
  }
  finally{
    connection.release();
  }
});

// Handle secure copy download
router.post('/securedownload', hasFeatureAccess, async (req, res) => {
  if (!req.user) {
    return res.status(401).json({ error: 'Not authenticated' });
  }

  const connection = await mysqlPool.getConnection();

  try{
    // add a entry in download_requests table if type is download
    if(req.body.type === 'download'){
      const {fileId, server, filePath } = req.body;
      
      if (!server || !filePath) {
          return res.status(400).json({ error: 'Server and file path are required' });
      }

      if (!isValidRole(req.user.role)) {
        return res.status(403).json({ error: 'Invalid role' });
      }

      const [result] = await connection.query<ResultSetHeader>(
        'INSERT INTO download_requests (file_id, user_name, group_name, status, served_from, served_to, served_to_location, requested_at) VALUES (?, ?, ?, ?, ?, ?, ?, NOW())',
        [fileId, req.user.name, req.user.role, 'requested', 'cache', server, filePath]
      );

      console.log('Request body:', req.body);

      const jobData: SecureCopyDownloadJob = {
        type: 'download',
        downloadRequestId: result.insertId,
        fileId: fileId,
        fileName: req.body.fileName,
        userName: req.user.name,
        userEmail: req.user.email,
        groupName: req.user.role,
        filePath: filePath,
        server: server,
        isAdmin: req.user.role === 'admin',
        requestedAt: Date.now()
      };

      console.log('Secure Copy jobData:', jobData);

      const job = await secureCopyQueue.add('SecureCopy', jobData, {
        priority: getPriority(req.user.role),
        jobId: `secureCopy-download-${result.insertId}`
      });

      console.log('Job added successfully with ID:', job.id);

      res.json({ success: true, message: 'Secure download request submitted successfully' });
    }
    else {
      throw new Error('Invalid request type');
    }
  }
  catch(error){
    console.error('Error adding entry to download_requests table:', error);
    res.status(500).json({ error: 'Failed to add entry to download_requests table' });
  }finally{
    connection.release();
  }
});

// Check if file is in cache without creating a download request
router.get('/files/:id/check-cache', hasFeatureAccess, async (req, res) => {
  if (!req.user) {
    return res.status(401).json({ error: 'Not authenticated' });
  }

  const user = req.user as User;
  const { id } = req.params;

  if (!isValidRole(user.role)) {
    return res.status(403).json({ error: 'Invalid role' });
  }

  try {
    // Get file details
    const [files] = await mysqlPool.query(
      'SELECT * FROM upload_details WHERE id = ?',
      [id]
    );

    if ((files as any[]).length === 0) {
      return res.status(404).json({ error: 'File not found' });
    }

    const file = (files as any[])[0];

    // Check if user has access to this file
    if (user.role !== 'admin' && file.group_name !== user.role) {
      return res.status(403).json({ error: 'Access denied' });
    }

    // Check if file exists in local cache
    const isInCache = file.local_file_location && fs.existsSync(file.local_file_location);

    res.json({ isInCache });
  } catch (error) {
    console.error('Error checking file cache:', error);
    res.status(500).json({ error: 'Failed to check file cache' });
  }
});

// Get tape info group-wise
router.get('/tapeinfo', hasFeatureAccess, async (req, res) => {
  try {
    const user = (req as any).user;
    if (!isValidRole(user.role)) {
      return res.status(403).json({ error: 'Invalid role' });
    }
    let query = `SELECT group_name, 
              JSON_ARRAYAGG(JSON_OBJECT(
                'id', id,
                'tape_no', tape_no,
                'total_size', total_size,
                'used_size', used_size,
                'available_size', available_size,
                'usage_percentage', usage_percentage,
                'updated_at', updated_at
              )) AS tapes
       FROM tape_info`;
    let params: any[] = [];
    if (!user || user.role !== 'admin') {
      query += ' WHERE group_name = ?';
      params.push(user?.role);
    }
    query += ' GROUP BY group_name';
    const [rows] = await mysqlPool.query(query, params);
    res.json(rows);
  } catch (error) {
    console.error('Error fetching tape info:', error);
    res.status(500).json({ error: 'Failed to fetch tape info' });
  }
});

export default router; <|MERGE_RESOLUTION|>--- conflicted
+++ resolved
@@ -9,11 +9,8 @@
 import { fileQueue, secureCopyQueue } from '../queue/fileQueue';
 import { FileProcessingJob, SecureCopyDownloadJob, SecureCopyUploadJob } from '../types/fileProcessing';
 import { getServerList } from '../utils/serverList';
-<<<<<<< HEAD
-import os from 'os';
-=======
 import { isValidRole, getAvailableRoles } from '../models/auth';
->>>>>>> b50c83fa
+
 
 const router = express.Router();
 
@@ -73,12 +70,8 @@
   return `${size.toFixed(2)} ${units[unitIndex]}`;
 };
 
-<<<<<<< HEAD
+
 // Configure multer for file upload (with folder structure preservation)
-=======
-
-// Configure multer for file upload
->>>>>>> b50c83fa
 const storage = multer.diskStorage({
   destination: (req, file, cb) => {
     // Get user info from session
@@ -265,15 +258,12 @@
     return res.status(401).json({ error: 'Not authenticated' });
   }
 
-<<<<<<< HEAD
-=======
   if (!isValidRole(user.role)) {
     return res.status(403).json({ error: 'Invalid role' });
   }
 
   const formattedSize = formatFileSize(req.file.size);
 
->>>>>>> b50c83fa
   try {
     const files = req.files as Express.Multer.File[];
     // relativePaths will be an array or a single string
